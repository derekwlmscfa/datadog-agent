--- conflicted
+++ resolved
@@ -214,7 +214,6 @@
 	assert.Contains(t, procByPID, int32(29613))
 }
 
-<<<<<<< HEAD
 func TestParseStatusLine(t *testing.T) {
 	probe := NewProcessProbe()
 	defer probe.Close()
@@ -315,7 +314,48 @@
 }
 
 func testParseStatus(t *testing.T) {
-=======
+	probe := NewProcessProbe()
+	defer probe.Close()
+
+	pids, err := probe.getActivePIDs()
+	assert.NoError(t, err)
+
+	for _, pid := range pids {
+		actual := probe.parseStatus(filepath.Join(probe.procRootLoc, strconv.Itoa(int(pid))))
+		expProc, err := process.NewProcess(pid)
+		assert.NoError(t, err)
+
+		expName, err := expProc.Name()
+		assert.NoError(t, err)
+		expStatus, err := expProc.Status()
+		assert.NoError(t, err)
+		expUIDs, err := expProc.Uids()
+		assert.NoError(t, err)
+		expGIDs, err := expProc.Gids()
+		assert.NoError(t, err)
+		expThreads, err := expProc.NumThreads()
+		assert.NoError(t, err)
+		expMemInfo, err := expProc.MemoryInfo()
+		assert.NoError(t, err)
+		expCtxSwitches, err := expProc.NumCtxSwitches()
+		assert.NoError(t, err)
+
+		assert.Equal(t, expName, actual.name)
+		assert.Equal(t, expStatus, actual.status)
+		assert.EqualValues(t, expUIDs, actual.uids)
+		assert.EqualValues(t, expGIDs, actual.gids)
+		assert.Equal(t, expThreads, actual.numThreads)
+		assert.Equal(t, expProc.NsPid, actual.nspid)
+
+		assert.Equal(t, expMemInfo.RSS, actual.memInfo.RSS)
+		assert.Equal(t, expMemInfo.VMS, actual.memInfo.VMS)
+		assert.Equal(t, expMemInfo.Swap, actual.memInfo.Swap)
+
+		assert.Equal(t, expCtxSwitches.Voluntary, actual.ctxSwitches.Voluntary)
+		assert.Equal(t, expCtxSwitches.Involuntary, actual.ctxSwitches.Involuntary)
+	}
+}
+
 func BenchmarkGetCmdGopsutilTestFS(b *testing.B) {
 	os.Setenv("HOST_PROC", "resources/test_procfs/proc")
 	defer os.Unsetenv("HOST_PROC")
@@ -353,47 +393,32 @@
 }
 
 func benchmarkGetCmdProcutil(b *testing.B) {
->>>>>>> 8cc27d85
 	probe := NewProcessProbe()
 	defer probe.Close()
 
 	pids, err := probe.getActivePIDs()
-<<<<<<< HEAD
-	assert.NoError(t, err)
-
-	for _, pid := range pids {
-		actual := probe.parseStatus(filepath.Join(probe.procRootLoc, strconv.Itoa(int(pid))))
-		expProc, err := process.NewProcess(pid)
-		assert.NoError(t, err)
-
-		expName, err := expProc.Name()
-		assert.NoError(t, err)
-		expStatus, err := expProc.Status()
-		assert.NoError(t, err)
-		expUIDs, err := expProc.Uids()
-		assert.NoError(t, err)
-		expGIDs, err := expProc.Gids()
-		assert.NoError(t, err)
-		expThreads, err := expProc.NumThreads()
-		assert.NoError(t, err)
-		expMemInfo, err := expProc.MemoryInfo()
-		assert.NoError(t, err)
-		expCtxSwitches, err := expProc.NumCtxSwitches()
-		assert.NoError(t, err)
-
-		assert.Equal(t, expName, actual.name)
-		assert.Equal(t, expStatus, actual.status)
-		assert.EqualValues(t, expUIDs, actual.uids)
-		assert.EqualValues(t, expGIDs, actual.gids)
-		assert.Equal(t, expThreads, actual.numThreads)
-		assert.Equal(t, expProc.NsPid, actual.nspid)
-
-		assert.Equal(t, expMemInfo.RSS, actual.memInfo.RSS)
-		assert.Equal(t, expMemInfo.VMS, actual.memInfo.VMS)
-		assert.Equal(t, expMemInfo.Swap, actual.memInfo.Swap)
-
-		assert.Equal(t, expCtxSwitches.Voluntary, actual.ctxSwitches.Voluntary)
-		assert.Equal(t, expCtxSwitches.Involuntary, actual.ctxSwitches.Involuntary)
+	require.NoError(b, err)
+
+	for i := 0; i < b.N; i++ {
+		for _, pid := range pids {
+			probe.getCmdline(filepath.Join(probe.procRootLoc, strconv.Itoa(int(pid))))
+		}
+	}
+}
+
+func BenchmarkGetPIDsGopsutilLocalFS(b *testing.B) {
+	for i := 0; i < b.N; i++ {
+		_, err := process.Pids()
+		require.NoError(b, err)
+	}
+}
+
+func BenchmarkGetPIDsProcutilLocalFS(b *testing.B) {
+	probe := NewProcessProbe()
+	defer probe.Close()
+	for i := 0; i < b.N; i++ {
+		_, err := probe.getActivePIDs()
+		require.NoError(b, err)
 	}
 }
 
@@ -445,29 +470,4 @@
 		actual = probe.parseStatus(filepath.Join(probe.procRootLoc, strconv.Itoa(pid)))
 		assert.Equal(t, int32(0), actual.nspid)
 	})
-=======
-	require.NoError(b, err)
-
-	for i := 0; i < b.N; i++ {
-		for _, pid := range pids {
-			probe.getCmdline(filepath.Join(probe.procRootLoc, strconv.Itoa(int(pid))))
-		}
-	}
-}
-
-func BenchmarkGetPIDsGopsutilLocalFS(b *testing.B) {
-	for i := 0; i < b.N; i++ {
-		_, err := process.Pids()
-		require.NoError(b, err)
-	}
-}
-
-func BenchmarkGetPIDsProcutilLocalFS(b *testing.B) {
-	probe := NewProcessProbe()
-	defer probe.Close()
-	for i := 0; i < b.N; i++ {
-		_, err := probe.getActivePIDs()
-		require.NoError(b, err)
-	}
->>>>>>> 8cc27d85
 }