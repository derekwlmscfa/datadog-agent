--- conflicted
+++ resolved
@@ -8,24 +8,18 @@
 	"path/filepath"
 	"strconv"
 	"strings"
-<<<<<<< HEAD
 	"syscall"
-=======
->>>>>>> 92e79061
 
 	"github.com/DataDog/datadog-agent/pkg/process/util"
 	"github.com/DataDog/datadog-agent/pkg/util/log"
 	"github.com/DataDog/gopsutil/host"
 )
 
-<<<<<<< HEAD
 const (
 	// WorldReadable represents file permission that's world readable
 	WorldReadable os.FileMode = 4
 )
 
-=======
->>>>>>> 92e79061
 type statusInfo struct {
 	name       string
 	status     string
@@ -94,10 +88,7 @@
 		}
 
 		statusInfo := p.parseStatus(pathForPID)
-<<<<<<< HEAD
 		ioInfo := p.parseIO(pathForPID)
-=======
->>>>>>> 92e79061
 
 		procsByPID[pid] = &Process{
 			Pid:     pid,               // /proc/{pid}
@@ -111,10 +102,7 @@
 				MemInfo:     statusInfo.memInfo,     // /proc/{pid}/status or statm
 				CtxSwitches: statusInfo.ctxSwitches, // /proc/{pid}/status
 				NumThreads:  statusInfo.numThreads,  // /proc/{pid}/status
-<<<<<<< HEAD
 				IOStat:      ioInfo,                 // /proc/{pid}/io, requires permission checks
-=======
->>>>>>> 92e79061
 			},
 		}
 	}
@@ -180,7 +168,6 @@
 	return trimAndSplitBytes(cmdline)
 }
 
-<<<<<<< HEAD
 // parseStatus retrieves io info from "io" file for a process in procfs
 func (p *Probe) parseIO(pidPath string) *IOCountersStat {
 	path := filepath.Join(pidPath, "io")
@@ -246,8 +233,6 @@
 	}
 }
 
-=======
->>>>>>> 92e79061
 // parseStatus retrieves status info from "status" file for a process in procfs
 func (p *Probe) parseStatus(pidPath string) *statusInfo {
 	path := filepath.Join(pidPath, "status")
@@ -260,25 +245,16 @@
 		ctxSwitches: &NumCtxSwitchesStat{},
 	}
 
-<<<<<<< HEAD
 	content, err := ioutil.ReadFile(path)
-=======
-	contents, err := ioutil.ReadFile(path)
->>>>>>> 92e79061
+
 	if err != nil {
 		return sInfo
 	}
 
 	index := 0
-<<<<<<< HEAD
 	for i, r := range content {
 		if r == '\n' {
 			p.parseStatusLine(content[index:i], sInfo)
-=======
-	for i, r := range contents {
-		if r == '\n' {
-			p.parseStatusLine(contents[index:i], sInfo)
->>>>>>> 92e79061
 			index = i + 1
 		}
 	}
@@ -346,31 +322,19 @@
 			sInfo.ctxSwitches.Involuntary = v
 		}
 	case "VmRSS":
-<<<<<<< HEAD
 		value := strings.Trim(value, " kB") // trim spaces and suffix "kB"
-=======
-		value := strings.Trim(value, " kB") // remove last "kB"
->>>>>>> 92e79061
 		v, err := strconv.ParseUint(value, 10, 64)
 		if err == nil {
 			sInfo.memInfo.RSS = v * 1024
 		}
 	case "VmSize":
-<<<<<<< HEAD
 		value := strings.Trim(value, " kB") // trim spaces and suffix "kB"
-=======
-		value := strings.Trim(value, " kB") // remove last "kB"
->>>>>>> 92e79061
 		v, err := strconv.ParseUint(value, 10, 64)
 		if err == nil {
 			sInfo.memInfo.VMS = v * 1024
 		}
 	case "VmSwap":
-<<<<<<< HEAD
 		value := strings.Trim(value, " kB") // trim spaces and suffix "kB"
-=======
-		value := strings.Trim(value, " kB") // remove last "kB"
->>>>>>> 92e79061
 		v, err := strconv.ParseUint(value, 10, 64)
 		if err == nil {
 			sInfo.memInfo.Swap = v * 1024
@@ -378,7 +342,6 @@
 	}
 }
 
-<<<<<<< HEAD
 // ensurePathReadable ensures that the current user is able to read the path before opening it.
 // On some systems, attempting to open a file that the user does not have permission is problematic for
 // customer security auditing. What we do here is:
@@ -414,8 +377,6 @@
 	return nil
 }
 
-=======
->>>>>>> 92e79061
 // trimAndSplitBytes converts the raw command line bytes into a list of strings by trimming and splitting on null bytes
 func trimAndSplitBytes(bs []byte) []string {
 	var components []string
