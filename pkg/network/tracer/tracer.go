--- conflicted
+++ resolved
@@ -877,7 +877,6 @@
 	return ok
 }
 
-<<<<<<< HEAD
 func (t *Tracer) connVia(cs *network.ConnectionStats) {
 	r, ok := t.routeCache.Get(cs.Source, cs.Dest, cs.NetNS)
 	if !ok {
@@ -940,7 +939,8 @@
 	}
 
 	return network.Route{Gw: gw.gateway(), IfIndex: gw.ifIndex()}, true
-=======
+}
+
 func newHTTPMonitor(supported bool, c *config.Config, m *manager.Manager, h *ddebpf.PerfHandler) *http.Monitor {
 	if !c.EnableHTTPMonitoring {
 		return nil
@@ -959,5 +959,4 @@
 
 	log.Info("http monitoring enabled")
 	return monitor
->>>>>>> 79ed1e9a
 }